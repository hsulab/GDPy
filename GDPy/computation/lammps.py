#!/usr/bin/env python3
# -*- coding: utf-8 -*-

import os
import copy
import shutil
import warnings
import subprocess
import pathlib
from pathlib import Path
import dataclasses

from collections.abc import Iterable
from typing import List, Mapping, Dict, Optional, NoReturn, Tuple

import numpy as np

from ase import Atoms
from ase import units
from ase.data import atomic_numbers, atomic_masses
from ase.io import read, write
from ase.io.lammpsrun import read_lammps_dump_text
from ase.io.lammpsdata import read_lammps_data, write_lammps_data
from ase.calculators.calculator import (
    CalculationFailed,
    Calculator, all_changes, PropertyNotImplementedError, FileIOCalculator
)
from ase.calculators.singlepoint import SinglePointCalculator
from ase.calculators.lammps import unitconvert

from GDPy import config
from GDPy.computation.driver import AbstractDriver, DriverSetting, BACKUP_PREFIX_FORMAT 
from GDPy.builder.constraints import parse_constraint_info
from GDPy.data.trajectory import Trajectory
<<<<<<< HEAD

#_debug = print
_debug = lambda *x: x
=======
>>>>>>> 3b4f0469

dataclasses.dataclass(frozen=True)
class AseLammpsSettings:

    """File names."""

    inputstructure_filename: str = "stru.data"
    trajectory_filename: str = "traj.dump"
    input_fname: str = "in.lammps"
    log_filename: str = "log.lammps"
    deviation_filename: str = "model_devi.out"

#: Instance.
ASELMPCONFIG = AseLammpsSettings()

def parse_type_list(atoms):
    """Parse the type list based on input atoms."""
    # elements
    type_list = list(set(atoms.get_chemical_symbols()))
    type_list.sort() # by alphabet

    return type_list

def parse_thermo_data(logfile_path) -> dict:
    """Read energy ... results from log.lammps file."""
    # - read thermo data
    # better move to calculator class
    with open(logfile_path, "r") as fopen:
        lines = fopen.readlines()
    
    found_error = False
    start_idx, end_idx = None, None
    for idx, line in enumerate(lines):
        # - get the line index at the start of the thermo infomation
        #   test with 29Oct2020 and 23Jun2022
        if line.strip().startswith("Step"):
            start_idx = idx
        # - NOTE: find line index at the end
        if line.strip().startswith("ERROR: "):
            found_error = True
            end_idx = idx
        if line.strip().startswith("Loop time"):
            end_idx = idx
        if start_idx is not None and end_idx is not None:
            break
    else:
        end_idx = idx
    config._debug(f"lammps LOG index: {start_idx} {end_idx}")
    
    # - check valid lines
    #   sometimes the line may not be complete
    ncols = len(lines[start_idx].strip().split())
    for i in range(end_idx,start_idx,-1):
        curr_data = lines[i].strip().split()
        curr_ncols = len(curr_data)
        if curr_ncols == ncols: # still log step info and no LOOP
            try:
                step = int(curr_data[0])
                end_idx = i+1
            except ValueError:
                ...
            finally:
                break
    else:
        end_idx = None # even not one single complete line
    config._debug(f"lammps LOG index: {start_idx} {end_idx}")
    
    if start_idx is None or end_idx is None:
        raise RuntimeError(f"Error in lammps output of {str(logfile_path)} with start {start_idx} end {end_idx}.")
    end_info = lines[end_idx] # either loop time or error
    config._debug(f"lammps END info: {end_info}")

    #try: # The last sentence may have the same number of columns as thermo data does.
    #    if end_info.strip():
    #        first_col = float(end_info.strip().split()[0])
    #    else:
    #        end_idx -= 1
    #except ValueError:
    #    end_idx -= 1
    #finally:
    #    ...
    config._debug(f"lammps LOG index: {start_idx} {end_idx}")

    # -- parse index of PotEng
    # TODO: save timestep info?
    thermo_keywords = lines[start_idx].strip().split()
    if "PotEng" not in thermo_keywords:
        raise RuntimeError(f"Cant find PotEng in lammps output of {str(logfile_path)}.")
    thermo_data = lines[start_idx+1:end_idx]
    thermo_data = np.array([line.strip().split() for line in thermo_data], dtype=float).transpose()
    #config._debug(thermo_data)
    thermo_dict = {}
    for i, k in enumerate(thermo_keywords):
        thermo_dict[k] = thermo_data[i]

    return thermo_dict, end_info

@dataclasses.dataclass
class LmpDriverSetting(DriverSetting):

    min_style: str = "fire"
    min_modify: str = "integrator verlet tmax 4"

    etol: float = 0
    fmax: float = 0.05

    neighbor: str = "0.0 bin"
    neigh_modify: str = None

    extra_fix: List[str] = dataclasses.field(default_factory=list)

    def __post_init__(self):
        """"""
        if self.task == "min":
            self._internals.update(
                min_style = self.min_style,
                min_modify = self.min_modify,
                etol = self.etol,
                ftol = self.fmax,
                #maxstep = self.maxstep
            )
        
        if self.task == "md":
            self._internals.update(
                md_style = self.md_style,
                timestep = self.timestep,
                velocity_seed = self.velocity_seed,
                ignore_atoms_velocities = self.ignore_atoms_velocities,
                remove_rotation = self.remove_rotation,
                remove_translation = self.remove_translation,
                temp = self.temp,
                # TODO: end temperature
                Tdamp = self.Tdamp,
                press = self.press,
                Pdamp = self.Pdamp,
            )
        
        # - shared params
        self._internals.update(
            task = self.task,
            dump_period = self.dump_period
        )

        # - special params
        self._internals.update(
            neighbor = self.neighbor,
            neigh_modify = self.neigh_modify,
            extra_fix = self.extra_fix
        )

        return 
    
    def get_run_params(self, *args, **kwargs):
        """"""
        # - pop out special keywords
        # convergence criteria
        ftol_ = kwargs.pop("fmax", self.fmax)
        etol_ = kwargs.pop("etol", self.etol)
        if etol_ is None:
            etol_ = 0.
        if ftol_ is None:
            ftol_ = 0.

        steps_ = kwargs.pop("steps", self.steps)

        run_params = dict(
            constraint = kwargs.get("constraint", self.constraint),
            etol=etol_, ftol=ftol_, maxiter=steps_, maxeval=2*steps_
        )

        # - add extra parameters
        run_params.update(
            **kwargs
        )

        return run_params

class LmpDriver(AbstractDriver):

    """Use lammps to perform dynamics.
    
    Minimisation and/or molecular dynamics.

    """

    name = "lammps"

    special_keywords = {}

    default_task = "min"
    supported_tasks = ["min", "md"]

    #: List of output files would be saved when restart.
    saved_fnames: List[str] = [ASELMPCONFIG.log_filename, ASELMPCONFIG.trajectory_filename, ASELMPCONFIG.deviation_filename]

    def __init__(self, calc, params: dict, directory="./", *args, **kwargs):
        """"""
        super().__init__(calc, params, directory=directory, *args, **kwargs)
        self.setting = LmpDriverSetting(**params)

        return

    def _irun(self, atoms: Atoms, *args, **kwargs):
        """"""
        try:
            # - params
            run_params = self.setting.get_init_params()
            run_params.update(**self.setting.get_run_params(**kwargs))

            # - check constraint
            self.calc.set(**run_params)
            atoms.calc = self.calc

            # - run
            _ = atoms.get_forces()
        except Exception as e:
            config._debug(e)

        return

    def _resume(self, atoms: Atoms, *args, **kwargs) -> Tuple[Atoms,dict]:
        """Get run_params, respect steps and fmax from kwargs.
        """
        # - update atoms and driver
        traj = self.read_trajectory()
        nframes = len(traj)
        if nframes > 0:
            # --- update atoms
            resume_atoms = traj[-1]
            resume_params = {}
            # --- update run_params in settings
            dump_period = self.setting.get_init_params()["dump_period"]
            target_steps = self.setting.get_run_params(*args, **kwargs)["maxiter"]
            if target_steps > 0:
                steps = target_steps + dump_period - nframes*dump_period
            assert steps > 0, "Steps should be greater than 0."
            resume_params.update(steps=steps)
        else:
            resume_atoms = atoms
            resume_params = {}

<<<<<<< HEAD
        # - check constraint
        self.calc.set(**run_params)
        atoms.calc = self.calc
=======
        return resume_atoms, resume_params
    
    def read_trajectory(self, type_list=None, add_step_info=True, *args, **kwargs) -> List[Atoms]:
        """Read trajectory in the current working directory."""
        if type_list is not None:
            self.calc.type_list = type_list
        curr_units = self.calc.units

        traj_frames = []
        target_fpath = self.directory/ASELMPCONFIG.trajectory_filename
        if target_fpath.exists() and target_fpath.stat().st_size != 0:
            # - read trajectory that contains positions, forces, and velocities
            traj_frames = self._read_backups(curr_units)
        
            # - label steps
            init_params = self.setting.get_init_params()
            for i, atoms in enumerate(traj_frames):
                atoms.info["step"] = int(i)*init_params["dump_period"]
>>>>>>> 3b4f0469

        return Trajectory(images=traj_frames, driver_config=dataclasses.asdict(self.setting))
    
    def _read_backups(self, units: str):
        """"""
        traj_frames = []
        idx = 0
        while True:
            backup_prefix = BACKUP_PREFIX_FORMAT.format(idx)
            backup_fpath = self.directory/(backup_prefix+ ASELMPCONFIG.trajectory_filename)
            if backup_fpath.exists():
                traj_frames.extend(self._construct_frames(backup_prefix, units)[:-1])
            else:
                break
            idx += 1

        # read current
        traj_frames.extend(self._construct_frames("", units))

        return traj_frames
    
    def _construct_frames(self, prefix: str, units: str) -> List[Atoms]:
        """"""
        # skip last frame
        curr_traj_frames = read(
            self.directory/(prefix+ASELMPCONFIG.trajectory_filename), 
            index=":", format="lammps-dump-text", units=units
        )
        nframes_traj = len(curr_traj_frames)

        # - read thermo data
        thermo_dict, end_info = parse_thermo_data(self.directory/(prefix+ASELMPCONFIG.log_filename))

        # NOTE: last frame would not be dumpped if timestep not equals multiple*dump_period
        #       if there were any error, 
        pot_energies = [unitconvert.convert(p, "energy", units, "ASE") for p in thermo_dict["PotEng"]]
        nframes_thermo = len(pot_energies)
        nframes = min([nframes_traj, nframes_thermo])
        config._debug(f"nframes in lammps: {nframes} traj {nframes_traj} thermo {nframes_thermo}")

        # TODO: check whether steps in thermo and traj are consistent
        pot_energies = pot_energies[:nframes]
        curr_traj_frames = curr_traj_frames[:nframes]
        assert len(pot_energies) == len(curr_traj_frames), f"Number of pot energies and frames are inconsistent at {str(self.directory)}."

<<<<<<< HEAD
    def _continue(self, atoms, read_exists=True, *args, **kwargs):
        """Check whether continue unfinished calculation."""
        _debug(f"run {self.directory}")
        if not (self.directory/ASELMPCONFIG.trajectory_filename).exists():
            # -- scratch
            try:
                _ = atoms.get_forces()
                # -- check whether the restart s converged
                converged = self.read_convergence()
            except OSError as e:
                _debug(e)
                converged = False
        else:
            if self.ignore_convergence:
                converged = True
            else:
                converged = self.read_convergence()

            # NOTE: some calculation can overwrite existed data
            if not converged:
                if read_exists:
                    # TODO: add a max for continued calculations? 
                    #       such calcs can be labelled as a failure
                    for fname in self.saved_fnames:
                        curr_fpath = self.directory/fname
                        if curr_fpath.exists():
                            backup_fmt = ("gbak.{:d}."+fname)
                            # --- check backups
                            idx = 0
                            while True:
                                backup_fpath = self.directory/(backup_fmt.format(idx))
                                if not Path(backup_fpath).exists():
                                    shutil.copy(curr_fpath, backup_fpath)
                                    break
                                else:
                                    idx += 1
                    # -- continue calculation
                    # TODO: should change positions...
                    #       positions, velociteis, and minimiser/thermostat propertiers
                else:
                    ...
                # - run calculation
                try:
                    _ = atoms.get_forces()
                    # -- check whether the restart s converged
                    converged = self.read_convergence()
                except OSError as e:
                    _debug(e)
                    converged = False
        _debug(f"end {self.directory}")
        _debug("converged: ", converged)

        return converged
    
    def read_trajectory(self, type_list=None, add_step_info=True, *args, **kwargs) -> List[Atoms]:
        """Read trajectory in the current working directory."""
        if type_list is not None:
            self.calc.type_list = type_list

        images = self.calc._read_trajectory(add_step_info)

        return Trajectory(images=images, driver_config=dataclasses.asdict(self.setting))
=======
        for pot_eng, atoms in zip(pot_energies, curr_traj_frames):
            forces = atoms.get_forces()
            # NOTE: forces have already been converted in ase read, so velocities are
            #forces = unitconvert.convert(forces, "force", self.units, "ASE")
            sp_calc = SinglePointCalculator(atoms, energy=pot_eng, forces=forces)
            atoms.calc = sp_calc

        # - check model_devi.out
        # TODO: convert units?
        devi_path = self.directory / (prefix+ASELMPCONFIG.deviation_filename)
        if devi_path.exists():
            with open(devi_path, "r") as fopen:
                lines = fopen.readlines()
            dkeys = ("".join([x for x in lines[0] if x != "#"])).strip().split()
            dkeys = [x.strip() for x in dkeys][1:]
            data = np.loadtxt(devi_path, dtype=float)
            ncols = data.shape[-1]
            data = data.reshape(-1,ncols)
            data = data.transpose()[1:,:nframes]

            for i, atoms in enumerate(curr_traj_frames):
                for j, k in enumerate(dkeys):
                    try:
                        atoms.info[k] = data[j,i]
                    except IndexError:
                        # NOTE: Some potentials donot print last frames of min
                        #       for exaple, lammps
                        atoms.info[k] = 0.
>>>>>>> 3b4f0469

        return curr_traj_frames
    

class Lammps(FileIOCalculator):

    #: Calculator name.
    name: str = "Lammps"

    #: Implemented properties.
    implemented_properties: List[str] = ["energy", "forces", "stress"]

    #: LAMMPS command.
    command: str = "lmp 2>&1 > lmp.out"

    #: Default calculator parameters, NOTE which have ase units.
    default_parameters: dict = dict(
        # ase params
        task = "min",
        constraint = None, # index of atoms, start from 0
        ignore_atoms_velocities = False,
        # --- lmp params ---
        units = "metal",
        atom_style = "atomic",
        processors = "* * 1",
        #boundary = "p p p",
        newton = None,
        pair_style = None,
        pair_coeff = None,
        neighbor = "0.0 bin",
        neigh_modify = None,
        mass = "* 1.0",
        dump_period = 1,
        # - md
        md_style = "nvt",
        md_steps = 0,
        velocity_seed = None,
        timestep = 1.0, # fs
        temp = 300,
        pres = 1.0,
        Tdamp = 100, # fs
        Pdamp = 100,
        # - minimisation
        etol = 0.0,
        ftol = 0.05,
        maxiter = 0, # NOTE: this is steps for MD
        maxeval = 0,
        min_style = "fire",
        min_modify = "integrator verlet tmax 4",
        # - extra fix
        extra_fix = []
    )

    #: Symbol to integer.
    type_list: List[str] = None

    #: Cached trajectory of the previous simulation.
    cached_traj_frames: List[Atoms] = None

    def __init__(
        self, 
        command = None, 
        label = name, 
        **kwargs
    ):
        """"""
        FileIOCalculator.__init__(self, command=command, label=label, **kwargs)

        # - check potential
        assert self.pair_style is not None, "pair_style is not set."

        return
    
    def __getattr__(self, key):
        """Corresponding getattribute-function."""
        if key != "parameters" and key in self.parameters:
            return self.parameters[key]
        return object.__getattribute__(self, key)
    
    def calculate(self, atoms=None, properties=["energy"],
            system_changes=all_changes): 
        """Run calculation."""
        # TODO: should use user-custom type_list from potential manager
        #       move this part to driver?
        self.type_list = parse_type_list(atoms)

        # init for creating the directory
        FileIOCalculator.calculate(self, atoms, properties, system_changes)

        return
    
    def write_input(self, atoms, properties=None, system_changes=None) -> NoReturn:
        """Write input file and input structure."""
        FileIOCalculator.write_input(self, atoms, properties, system_changes)

        # - check velocities
        self.write_velocities = False
        if atoms.get_kinetic_energy() > 0.:
            self.write_velocities = (True and not self.ignore_atoms_velocities)

        # write structure
        stru_data = os.path.join(self.directory, ASELMPCONFIG.inputstructure_filename)
        write_lammps_data(
            stru_data, atoms, specorder=self.type_list, 
            force_skew=True, prismobj=None, velocities=self.write_velocities,
            units=self.units, atom_style=self.atom_style
        )

        # write input
        self._write_input(atoms)

        return
    
    def _is_finished(self):
        """Check whether the simulation finished or failed. 

        Return wall time if the simulation finished.

        """

        is_finished, end_info = False, "not finished"
        log_filepath = Path(os.path.join(self.directory, ASELMPCONFIG.log_filename))

        if log_filepath.exists():
            ERR_FLAG = "ERROR: "
            END_FLAG = "Total wall time:"
            with open(log_filepath, "r") as fopen:
                lines = fopen.readlines()
        
            for line in lines:
                if line.strip().startswith(ERR_FLAG):
                    is_finished = True
                    end_info = " ".join(line.strip().split()[1:])
                    break
                if line.strip().startswith(END_FLAG):
                    is_finished = True
                    end_info = " ".join(line.strip().split()[1:])
                    break
            else:
                is_finished = False
        else:
            is_finished = False

        return is_finished, end_info 
    
    def read_results(self):
        """ASE read results."""
        # obtain results
        self.results = {}

        # - Be careful with UNITS
        # read forces from dump file
        self.cached_traj_frames = self._read_trajectory()
        converged_frame = self.cached_traj_frames[-1]

        self.results["forces"] = converged_frame.get_forces().copy()
        self.results["energy"] = converged_frame.get_potential_energy()

        # - add deviation info
        for k, v in converged_frame.info.items():
            if "devi" in k:
                self.results[k] = v

        return

    def _read_trajectory(self, add_step_info: bool=True) -> List[Atoms]:
        """Read the trajectory and its corresponding thermodynamics data."""
        # NOTE: always use dynamics calc
        # - read trajectory that contains positions and forces
        _directory_path = Path(self.directory)
        # NOTE: forces would be zero if setforce 0 is set
        traj_frames = read(
            _directory_path / ASELMPCONFIG.trajectory_filename, ":", "lammps-dump-text", 
            #specorder=self.type_list, # NOTE: elements are written to dump file
            units=self.units
        )
        nframes_traj = len(traj_frames)

        # - read thermo data
        thermo_dict, end_info = parse_thermo_data(_directory_path / ASELMPCONFIG.log_filename)

        # NOTE: last frame would not be dumpped if timestep not equals multiple*dump_period
        #       if there were any error, 
        pot_energies = [unitconvert.convert(p, "energy", self.units, "ASE") for p in thermo_dict["PotEng"]]
        nframes_thermo = len(pot_energies)
        nframes = min([nframes_traj, nframes_thermo])
        config._debug("nframes in lammps: ", nframes, f"traj {nframes_traj} thermo {nframes_thermo}")

        # TODO: check whether steps in thermo and traj are consistent
        pot_energies = pot_energies[:nframes]
        traj_frames = traj_frames[:nframes]
        assert len(pot_energies) == len(traj_frames), f"Number of pot energies and frames are inconsistent at {str(self.directory)}."

        for pot_eng, atoms in zip(pot_energies, traj_frames):
            forces = atoms.get_forces()
            # NOTE: forces have already been converted in ase read, so velocities are
            #forces = unitconvert.convert(forces, "force", self.units, "ASE")
            sp_calc = SinglePointCalculator(atoms, energy=pot_eng, forces=forces)
            atoms.calc = sp_calc
        
        # - check model_devi.out
        # TODO: convert units?
        devi_path = _directory_path / ASELMPCONFIG.deviation_filename
        if devi_path.exists():
            with open(devi_path, "r") as fopen:
                lines = fopen.readlines()
            dkeys = ("".join([x for x in lines[0] if x != "#"])).strip().split()
            dkeys = [x.strip() for x in dkeys][1:]
            data = np.loadtxt(devi_path, dtype=float)
            ncols = data.shape[-1]
            data = data.reshape(-1,ncols)
            data = data.transpose()[1:,:len(traj_frames)]

            for i, atoms in enumerate(traj_frames):
                for j, k in enumerate(dkeys):
                    try:
                        atoms.info[k] = data[j,i]
                    except IndexError:
                        # NOTE: Some potentials donot print last frames of min
                        #       for exaple, lammps
                        atoms.info[k] = 0.
        
        # - label steps
        if add_step_info:
            for i, atoms in enumerate(traj_frames):
                atoms.info["source"] = _directory_path.name
                atoms.info["step"] = int(thermo_dict["Step"][i])

        return traj_frames
    
    def _write_input(self, atoms) -> NoReturn:
        """Write input file in.lammps"""
        # - write in.lammps
        content = ""
        content += "units           %s\n" %self.units
        content += "atom_style      %s\n" %self.atom_style

        # - mpi settings
        if self.processors is not None:
            content += "processors {}\n".format(self.processors) # if 2D simulation
        
        # - simulation box
        pbc = atoms.get_pbc()
        if "boundary" in self.parameters:
            content += "boundary {0} \n".format(self.parameters["boundary"])
        else:
            content += "boundary {0} {1} {2} \n".format(
                *tuple("fp"[int(x)] for x in pbc) # sometimes s failed to wrap all atoms
            )
        content += "\n"
        if self.newton:
            content += "newton {}\n".format(self.newton)
        content += "box             tilt large\n"
        content += "read_data	    %s\n" %ASELMPCONFIG.inputstructure_filename
        content += "change_box      all triclinic\n"

        # - particle masses
        mass_line = "".join(
            "mass %d %f\n" %(idx+1,atomic_masses[atomic_numbers[elem]]) for idx, elem in enumerate(self.type_list)
        )
        content += mass_line
        content += "\n"

        # - pair, MLIP specific settings
        # TODO: neigh settings?
        potential = self.pair_style.strip().split()[0]
        if potential == "reax/c":
            assert self.atom_style == "charge", "reax/c should have charge atom_style"
            content += "pair_style  {}\n".format(self.pair_style)
            content += "pair_coeff {} {}\n".format(self.pair_coeff, " ".join(self.type_list))
            content += "fix             reaxqeq all qeq/reax 1 0.0 10.0 1e-6 reax/c\n"
        elif potential == "eann":
            pot_data = self.pair_style.strip().split()[1:]
            endp = len(pot_data)
            for ip, p in enumerate(pot_data):
                if p == "out_freq":
                    endp = ip
                    break
            pot_data = pot_data[:endp]
            if len(pot_data) > 1:
                pair_style = "eann {} out_freq {}".format(" ".join(pot_data), self.dump_period)
            else:
                pair_style = "eann {}".format(" ".join(pot_data))
            content += "pair_style  {}\n".format(pair_style)
            # NOTE: make out_freq consistent with dump_period
            if self.pair_coeff is None:
                pair_coeff = "double * *"
            else:
                pair_coeff = self.pair_coeff
            content += "pair_coeff	{} {}\n".format(pair_coeff, " ".join(self.type_list))
        elif potential == "deepmd":
            content += "pair_style  {} out_freq {}\n".format(self.pair_style, self.dump_period)
            content += "pair_coeff	{} {}\n".format(self.pair_coeff, " ".join(self.type_list))
        else:
            content += "pair_style {}\n".format(self.pair_style)
            #content += "pair_coeff {} {}\n".format(self.pair_coeff, " ".join(self.type_list))
            content += "pair_coeff {}\n".format(self.pair_coeff)
        content += "\n"

        # - neighbor
        content += "neighbor        {}\n".format(self.neighbor)
        if self.neigh_modify:
            content += "neigh_modify        {}\n".format(self.neigh_modify)
        content += "\n"

        # - constraint
        mobile_text, frozen_text = parse_constraint_info(atoms, self.constraint)
        if mobile_text: # NOTE: sometimes all atoms are fixed
            content += "group mobile id %s\n" %mobile_text
            content += "\n"
        if frozen_text: # not empty string
            # content += "region bottom block INF INF INF INF 0.0 %f\n" %zmin # unit A
            content += "group frozen id %s\n" %frozen_text
            content += "fix cons frozen setforce 0.0 0.0 0.0\n"
        content += "\n"

        # - outputs
        # TODO: use more flexible notations
        if self.task == "min":
            content += "thermo_style    custom step pe ke etotal temp press vol fmax fnorm\n"
        elif self.task == "md":
            content += "compute mobileTemp mobile temp\n"
            content += "thermo_style    custom step c_mobileTemp pe ke etotal press vol lx ly lz xy xz yz\n"
        else:
            pass
        content += "thermo          {}\n".format(self.dump_period) 

        # TODO: How to dump total energy?
        content += "dump		1 all custom {} {} id type element x y z fx fy fz vx vy vz\n".format(
            self.dump_period, ASELMPCONFIG.trajectory_filename
        )
        content += "dump_modify 1 element {}\n".format(" ".join(self.type_list))
        content += "\n"

        # - add extra fix
        for i, fix_info in enumerate(self.extra_fix):
            content += "{:<24s}  {:<24s}  {:<s}\n".format("fix", f"extra{i}", fix_info)
        
        # --- run type
        if self.task == "min":
            # - minimisation
            content += "min_style       {}\n".format(self.min_style)
            content += "min_modify      {}\n".format(self.min_modify)
            content += "minimize        {:f} {:f} {:d} {:d}\n".format(
                unitconvert.convert(self.etol, "energy", "ASE", self.units),
                unitconvert.convert(self.ftol, "force", "ASE", self.units),
                self.maxiter, self.maxeval
            )
        elif self.task == "md":
            if not self.write_velocities:
                velocity_seed = self.velocity_seed
                if velocity_seed is None:
                    velocity_seed = np.random.randint(0,10000)
                velocity_command = "velocity        mobile create {} {} dist gaussian ".format(self.temp, velocity_seed)
                if hasattr(self, "remove_translation"):
                    if self.remove_translation:
                        velocity_command += "mom yes "
                if hasattr(self, "remove_rotation"):
                    if self.remove_rotation:
                        velocity_command += "rot yes "
                velocity_command += "\n"
                content += velocity_command
        
            if self.md_style == "nvt":
                Tdamp_ = unitconvert.convert(self.Tdamp, "time", "real", self.units)
                content += "fix             thermostat mobile nvt temp {} {} {}\n".format(
                    self.temp, self.temp, Tdamp_
                )
            elif self.md_style == "npt":
                pres_ = unitconvert.convert(self.pres, "pressure", "metal", self.units)
                Tdamp_ = unitconvert.convert(self.Tdamp, "time", "real", self.units)
                Pdamp_ = unitconvert.convert(self.Pdamp, "time", "real", self.units)
                content += "fix             thermostat mobile npt temp {} {} {} aniso {} {} {}\n".format(
                    self.temp, self.temp, Tdamp_, pres_, pres_, Pdamp_
                )
            elif self.md_style == "nve":
                content += "fix             thermostat mobile nve \n"

            timestep_ = unitconvert.convert(self.timestep, "time", "real", self.units)
            content += "\n"
            content += f"timestep        {timestep_}\n"
            content += f"run             {self.maxiter}\n"
        else:
            # TODO: NEB?
            pass
    
        # - output file
        in_file = os.path.join(self.directory, ASELMPCONFIG.input_fname)
        with open(in_file, "w") as fopen:
            fopen.write(content)

        return
 

if __name__ == "__main__":
    ...<|MERGE_RESOLUTION|>--- conflicted
+++ resolved
@@ -32,12 +32,6 @@
 from GDPy.computation.driver import AbstractDriver, DriverSetting, BACKUP_PREFIX_FORMAT 
 from GDPy.builder.constraints import parse_constraint_info
 from GDPy.data.trajectory import Trajectory
-<<<<<<< HEAD
-
-#_debug = print
-_debug = lambda *x: x
-=======
->>>>>>> 3b4f0469
 
 dataclasses.dataclass(frozen=True)
 class AseLammpsSettings:
@@ -279,11 +273,6 @@
             resume_atoms = atoms
             resume_params = {}
 
-<<<<<<< HEAD
-        # - check constraint
-        self.calc.set(**run_params)
-        atoms.calc = self.calc
-=======
         return resume_atoms, resume_params
     
     def read_trajectory(self, type_list=None, add_step_info=True, *args, **kwargs) -> List[Atoms]:
@@ -302,7 +291,6 @@
             init_params = self.setting.get_init_params()
             for i, atoms in enumerate(traj_frames):
                 atoms.info["step"] = int(i)*init_params["dump_period"]
->>>>>>> 3b4f0469
 
         return Trajectory(images=traj_frames, driver_config=dataclasses.asdict(self.setting))
     
@@ -348,70 +336,6 @@
         curr_traj_frames = curr_traj_frames[:nframes]
         assert len(pot_energies) == len(curr_traj_frames), f"Number of pot energies and frames are inconsistent at {str(self.directory)}."
 
-<<<<<<< HEAD
-    def _continue(self, atoms, read_exists=True, *args, **kwargs):
-        """Check whether continue unfinished calculation."""
-        _debug(f"run {self.directory}")
-        if not (self.directory/ASELMPCONFIG.trajectory_filename).exists():
-            # -- scratch
-            try:
-                _ = atoms.get_forces()
-                # -- check whether the restart s converged
-                converged = self.read_convergence()
-            except OSError as e:
-                _debug(e)
-                converged = False
-        else:
-            if self.ignore_convergence:
-                converged = True
-            else:
-                converged = self.read_convergence()
-
-            # NOTE: some calculation can overwrite existed data
-            if not converged:
-                if read_exists:
-                    # TODO: add a max for continued calculations? 
-                    #       such calcs can be labelled as a failure
-                    for fname in self.saved_fnames:
-                        curr_fpath = self.directory/fname
-                        if curr_fpath.exists():
-                            backup_fmt = ("gbak.{:d}."+fname)
-                            # --- check backups
-                            idx = 0
-                            while True:
-                                backup_fpath = self.directory/(backup_fmt.format(idx))
-                                if not Path(backup_fpath).exists():
-                                    shutil.copy(curr_fpath, backup_fpath)
-                                    break
-                                else:
-                                    idx += 1
-                    # -- continue calculation
-                    # TODO: should change positions...
-                    #       positions, velociteis, and minimiser/thermostat propertiers
-                else:
-                    ...
-                # - run calculation
-                try:
-                    _ = atoms.get_forces()
-                    # -- check whether the restart s converged
-                    converged = self.read_convergence()
-                except OSError as e:
-                    _debug(e)
-                    converged = False
-        _debug(f"end {self.directory}")
-        _debug("converged: ", converged)
-
-        return converged
-    
-    def read_trajectory(self, type_list=None, add_step_info=True, *args, **kwargs) -> List[Atoms]:
-        """Read trajectory in the current working directory."""
-        if type_list is not None:
-            self.calc.type_list = type_list
-
-        images = self.calc._read_trajectory(add_step_info)
-
-        return Trajectory(images=images, driver_config=dataclasses.asdict(self.setting))
-=======
         for pot_eng, atoms in zip(pot_energies, curr_traj_frames):
             forces = atoms.get_forces()
             # NOTE: forces have already been converted in ase read, so velocities are
@@ -440,7 +364,6 @@
                         # NOTE: Some potentials donot print last frames of min
                         #       for exaple, lammps
                         atoms.info[k] = 0.
->>>>>>> 3b4f0469
 
         return curr_traj_frames
     
