--- conflicted
+++ resolved
@@ -281,31 +281,18 @@
     
     def read_force_convergence(self, *args, **kwargs) -> bool:
         """"""
-<<<<<<< HEAD
-        converged = super().read_convergence()
-
-=======
->>>>>>> 3b4f0469
         scf_converged = False
         if (self.directory/"OUTCAR").exists():
             if hasattr(self.calc, "read_convergence"):
                 scf_converged = self.calc.read_convergence()
-<<<<<<< HEAD
-                self._debug("SCF convergence: ", scf_converged)
-=======
                 self._print(f"SCF convergence: {scf_converged}@{self.directory.name}")
                 #self._debug(f"ignore convergence: {self.ignore_convergence}")
->>>>>>> 3b4f0469
             else:
                 raise NotImplementedError()
         else:
             ...
 
-<<<<<<< HEAD
-        return (converged and scf_converged)
-=======
         return scf_converged
->>>>>>> 3b4f0469
     
     def read_trajectory(self, add_step_info=True, *args, **kwargs) -> List[Atoms]:
         """Read trajectory in the current working directory.
@@ -331,10 +318,7 @@
                 idx += 1
             if vasprun.exists() and vasprun.stat().st_size != 0:
                 traj_frames_.extend(read(vasprun, ":")) # read current
-<<<<<<< HEAD
-=======
             nframes = len(traj_frames_)
->>>>>>> 3b4f0469
 
             # - sort frames
             traj_frames = []
@@ -364,10 +348,6 @@
 
         return ret
 
-<<<<<<< HEAD
-        return Trajectory(images=traj_frames, driver_config=dataclasses.asdict(self.setting))
-=======
->>>>>>> 3b4f0469
 
 
 if __name__ == "__main__": 
